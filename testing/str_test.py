--- conflicted
+++ resolved
@@ -20,6 +20,12 @@
 assert "foo" + "bar" == "foobar"
 assert "foo" + u"bar" == u"foobar"
 assert "baz" + "" == "baz"
+
+# Test capitalize
+assert "".capitalize() == ""
+assert "foo".capitalize() == "Foo"
+assert "Foo".capitalize() == "Foo"
+assert "FOO".capitalize() == "Foo"
 
 # Test find
 assert "".find("") == 0
@@ -178,19 +184,10 @@
 except TypeError:
   pass
 
-<<<<<<< HEAD
 class A(object):
   def __int__(self):
     return 3
 
 assert '3'.zfill(A()) == '003'
-
-# Test capitalize
-assert "".capitalize() == ""
-assert "foo".capitalize() == "Foo"
-assert "Foo".capitalize() == "Foo"
-assert "FOO".capitalize() == "Foo"
-=======
 assert '3'.zfill(IntIntType()) == '03'
-assert '3'.zfill(LongIntType()) == '03'
->>>>>>> 9b4fdb1a
+assert '3'.zfill(LongIntType()) == '03'