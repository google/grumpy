--- conflicted
+++ resolved
@@ -297,12 +297,9 @@
     return 3
 
 assert '3'.zfill(A()) == '003'
-<<<<<<< HEAD
+assert '3'.zfill(IntIntType()) == '03'
+assert '3'.zfill(LongIntType()) == '03'
 
 assert '%o' % 8 == '10'
 assert '%o' % -8 == '-10'
-assert '%o %o' % (8, -8) == '10 -10'
-=======
-assert '3'.zfill(IntIntType()) == '03'
-assert '3'.zfill(LongIntType()) == '03'
->>>>>>> 53661bc1
+assert '%o %o' % (8, -8) == '10 -10'