--- conflicted
+++ resolved
@@ -72,15 +72,6 @@
 else:
   raise AssertionError('this was supposed to raise an exception')
 
-<<<<<<< HEAD
-# __pos__
-
-assert complex(0, 0).__pos__() == 0j
-assert complex(42, -0.1).__pos__() == (42-0.1j)
-assert complex(-1.2, 375E+2).__pos__() == (-1.2+37500j)
-assert repr(complex(5, float('nan')).__pos__()) == '(5+nanj)'
-assert repr(complex(float('inf'), 0.618).__pos__()) == '(inf+0.618j)'
-=======
 # __nonzero__
 
 assert complex(0, 0).__nonzero__() == False
@@ -90,4 +81,11 @@
 assert complex(3.14, -0.001e+5).__nonzero__() == True
 assert complex(float('nan'), float('nan')).__nonzero__() == True
 assert complex(-float('inf'), float('inf')).__nonzero__() == True
->>>>>>> e2ea72d3
+
+# __pos__
+
+assert complex(0, 0).__pos__() == 0j
+assert complex(42, -0.1).__pos__() == (42-0.1j)
+assert complex(-1.2, 375E+2).__pos__() == (-1.2+37500j)
+assert repr(complex(5, float('nan')).__pos__()) == '(5+nanj)'
+assert repr(complex(float('inf'), 0.618).__pos__()) == '(inf+0.618j)'