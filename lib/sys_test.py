# Copyright 2016 Google Inc. All Rights Reserved.
#
# Licensed under the Apache License, Version 2.0 (the "License");
# you may not use this file except in compliance with the License.
# You may obtain a copy of the License at
#
#     http://www.apache.org/licenses/LICENSE-2.0
#
# Unless required by applicable law or agreed to in writing, software
# distributed under the License is distributed on an "AS IS" BASIS,
# WITHOUT WARRANTIES OR CONDITIONS OF ANY KIND, either express or implied.
# See the License for the specific language governing permissions and
# limitations under the License.

# pylint: disable=bare-except

import sys
import types

import weetest


def TestArgv():
  assert sys.argv


def TestMaxInt():
  assert sys.maxint > 2000000000


def TestSysModules():
  assert sys.modules['sys'] is not None


def TestExcClear():
  try:
    raise RuntimeError
  except:
    assert all(sys.exc_info()), sys.exc_info()
    sys.exc_clear()
    assert not any(sys.exc_info())
  else:
    assert False


def TestExcInfoNoException():
  assert sys.exc_info() == (None, None, None)


def TestExcInfoWithException():
  try:
    raise RuntimeError
  except:
    t, e, tb = sys.exc_info()
  else:
    assert False
  assert t is RuntimeError
  assert isinstance(e, t)
  assert isinstance(tb, types.TracebackType)


def TestExitEmpty():
  try:
    sys.exit()
  except SystemExit as e:
    assert e.code == None, e.code  # pylint: disable=g-equals-none
  except:
    assert False


def TestExitCode():
  try:
    sys.exit(42)
  except SystemExit as e:
    assert e.code == 42, e.code
  except:
    assert False


def TestExitInvalidArgs():
  try:
    sys.exit(1, 2, 3)
  except TypeError as e:
    assert str(e) == 'exit() takes 1 arguments (3 given)', str(e)
  except:
    assert False


<<<<<<< HEAD
def test_getframe(self):
  self.assertRaises(TypeError, sys._getframe, 42, 42)
  self.assertRaises(ValueError, sys._getframe, 2000000000)
  self.assertTrue(
    SysModuleTest.test_getframe.im_func.func_code \
    is sys._getframe().f_code
  )
=======
def TestGetFrame():
  try:
    sys._getframe(42, 42)
  except TypeError:
    pass
  else:
    assert False
  try:
    sys._getframe(2000000000)
  except ValueError:
    pass
  else:
    assert False
  assert sys._getframe().f_code.co_name == '_getframe'
  assert sys._getframe(1).f_code.co_name == 'TestGetFrame'
>>>>>>> 41b14319


if __name__ == '__main__':
  # This call will incidentally test sys.exit().
  weetest.RunTests()<|MERGE_RESOLUTION|>--- conflicted
+++ resolved
@@ -86,15 +86,6 @@
     assert False
 
 
-<<<<<<< HEAD
-def test_getframe(self):
-  self.assertRaises(TypeError, sys._getframe, 42, 42)
-  self.assertRaises(ValueError, sys._getframe, 2000000000)
-  self.assertTrue(
-    SysModuleTest.test_getframe.im_func.func_code \
-    is sys._getframe().f_code
-  )
-=======
 def TestGetFrame():
   try:
     sys._getframe(42, 42)
@@ -110,7 +101,6 @@
     assert False
   assert sys._getframe().f_code.co_name == '_getframe'
   assert sys._getframe(1).f_code.co_name == 'TestGetFrame'
->>>>>>> 41b14319
 
 
 if __name__ == '__main__':
