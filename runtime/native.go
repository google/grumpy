--- conflicted
+++ resolved
@@ -65,13 +65,8 @@
 	return (*nativeMetaclass)(o.toPointer())
 }
 
-<<<<<<< HEAD
-func newNativeType(rtype reflect.Type, base *Type, d *Dict) *Type {
+func newNativeType(rtype reflect.Type, base *Type) *Type {
 	t := &nativeMetaclass{
-=======
-func newNativeType(rtype reflect.Type, base *Type) *nativeMetaclass {
-	return &nativeMetaclass{
->>>>>>> 7e867080
 		Type{
 			Object: Object{typ: nativeMetaclassType},
 			name:   nativeTypeName(rtype),
@@ -122,11 +117,11 @@
 	return (*nativeBoolMetaclass)(o.toPointer())
 }
 
-func newNativeBoolType(rtype reflect.Type, d *Dict) *Type {
+func newNativeBoolType(rtype reflect.Type) *Type {
 	t := &nativeBoolMetaclass{
 		nativeMetaclass: nativeMetaclass{
 			Type{
-				Object: Object{typ: nativeBoolMetaclassType, dict: d},
+				Object: Object{typ: nativeBoolMetaclassType},
 				name:   nativeTypeName(rtype),
 				basis:  BoolType.basis,
 				bases:  []*Type{BoolType},
@@ -413,16 +408,11 @@
 				d[meth.Name] = newNativeMethod(meth.Name, meth.Func)
 			}
 		}
-<<<<<<< HEAD
 		if rtype.Kind() == reflect.Bool {
-			t = newNativeBoolType(rtype, newStringDict(d))
+			t = newNativeBoolType(rtype)
 		} else {
-			t = newNativeType(rtype, base, newStringDict(d))
-		}
-=======
-
-		t = &newNativeType(rtype, base).Type
-
+			t = newNativeType(rtype, base)
+		}
 		derefed := rtype
 		for derefed.Kind() == reflect.Ptr {
 			derefed = derefed.Elem()
@@ -434,8 +424,6 @@
 			}
 		}
 		t.dict = newStringDict(d)
-
->>>>>>> 7e867080
 		// This cannot fail since we're defining simple classes.
 		if err := prepareType(t); err != "" {
 			logFatal(err)
