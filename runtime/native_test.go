// Copyright 2016 Google Inc. All Rights Reserved.
//
// Licensed under the Apache License, Version 2.0 (the "License");
// you may not use this file except in compliance with the License.
// You may obtain a copy of the License at
//
//     http://www.apache.org/licenses/LICENSE-2.0
//
// Unless required by applicable law or agreed to in writing, software
// distributed under the License is distributed on an "AS IS" BASIS,
// WITHOUT WARRANTIES OR CONDITIONS OF ANY KIND, either express or implied.
// See the License for the specific language governing permissions and
// limitations under the License.

package grumpy

import (
	"errors"
	"math/big"
	"reflect"
	"regexp"
	"testing"
)

func TestNativeMetaclassNew(t *testing.T) {
	var i int16
<<<<<<< HEAD
	intType := newNativeType(reflect.TypeOf(i), IntType, NewDict())
=======
	intType := &newNativeType(reflect.TypeOf(i), IntType).Type
>>>>>>> 7e867080
	fun := wrapFuncForTest(func(f *Frame, args ...*Object) *BaseException {
		newFunc, raised := GetAttr(f, intType.ToObject(), NewStr("new"), nil)
		if raised != nil {
			return raised
		}
		ret, raised := newFunc.Call(f, args, nil)
		if raised != nil {
			return raised
		}
		got, raised := ToNative(f, ret)
		if raised != nil {
			return raised
		}
		if got.Type() != reflect.TypeOf(&i) {
			t.Errorf("%v.new() returned a %s, want a *int16", intType, nativeTypeName(got.Type()))
		} else if p, ok := got.Interface().(*int16); !ok || p == nil || *p != 0 {
			t.Errorf("%v.new() returned %v, want &int16(0)", intType, got)
		}
		return nil
	})
	cases := []invokeTestCase{
		{want: None},
		{args: wrapArgs("abc"), wantExc: mustCreateException(TypeErrorType, "'new' of 'nativetype' requires 1 arguments")},
	}
	for _, cas := range cases {
		if err := runInvokeTestCase(fun, &cas); err != "" {
			t.Error(err)
		}
	}
}

func TestNativeFuncCall(t *testing.T) {
	cases := []struct {
		fun interface{}
		invokeTestCase
	}{
		{func() {}, invokeTestCase{want: None}},
		{func() float32 { return 2.0 }, invokeTestCase{want: NewFloat(2.0).ToObject()}},
		{func(s string) string { return s }, invokeTestCase{args: wrapArgs("foo"), want: NewStr("foo").ToObject()}},
		{func() (int, string) { return 42, "bar" }, invokeTestCase{want: newTestTuple(42, "bar").ToObject()}},
		{func(s ...string) int { return len(s) }, invokeTestCase{args: wrapArgs("foo", "bar"), want: NewInt(2).ToObject()}},
		{func() {}, invokeTestCase{args: wrapArgs(3.14), wantExc: mustCreateException(TypeErrorType, "native function takes 0 arguments, (1 given)")}},
		{func(int, ...string) {}, invokeTestCase{wantExc: mustCreateException(TypeErrorType, "native function takes at least 1 arguments, (0 given)")}},
	}
	for _, cas := range cases {
		n := &native{Object{typ: nativeFuncType}, reflect.ValueOf(cas.fun)}
		if err := runInvokeTestCase(n.ToObject(), &cas.invokeTestCase); err != "" {
			t.Error(err)
		}
	}
}

func TestNativeFuncName(t *testing.T) {
	re := regexp.MustCompile(`(\w+\.)*\w+$`)
	fun := wrapFuncForTest(func(f *Frame, o *Object) (string, *BaseException) {
		desc, raised := GetItem(f, nativeFuncType.Dict().ToObject(), NewStr("__name__").ToObject())
		if raised != nil {
			return "", raised
		}
		get, raised := GetAttr(f, desc, NewStr("__get__"), nil)
		if raised != nil {
			return "", raised
		}
		name, raised := get.Call(f, wrapArgs(o, nativeFuncType), nil)
		if raised != nil {
			return "", raised
		}
		if raised := Assert(f, GetBool(name.isInstance(StrType)).ToObject(), nil); raised != nil {
			return "", raised
		}
		return re.FindString(toStrUnsafe(name).Value()), nil
	})
	cases := []invokeTestCase{
		{args: wrapArgs(TestNativeFuncName), want: NewStr("grumpy.TestNativeFuncName").ToObject()},
		{args: wrapArgs(None), wantExc: mustCreateException(TypeErrorType, "'_get_name' requires a 'func' object but received a 'NoneType'")},
	}
	for _, cas := range cases {
		if err := runInvokeTestCase(fun, &cas); err != "" {
			t.Error(err)
		}
	}
}

func TestNativeFuncStrRepr(t *testing.T) {
	cases := []struct {
		args        Args
		wantPattern string
	}{
		{wrapArgs(TestNativeFuncStrRepr), `<func\(\*T\) .*grumpy\.TestNativeFuncStrRepr at 0x[a-f0-9]+>`},
		{wrapArgs(func() {}), `<func\(\) .*grumpy\.TestNativeFuncStrRepr\.\w+ at 0x[a-f0-9]+>`},
		{wrapArgs(Repr), `<func\(\*Frame, \*Object\) .*grumpy\.Repr at 0x[a-f0-9]+>`},
	}
	for _, cas := range cases {
		re := regexp.MustCompile(cas.wantPattern)
		fun := wrapFuncForTest(func(f *Frame, o *Object) *BaseException {
			s, raised := ToStr(f, o)
			if raised != nil {
				return raised
			}
			if !re.MatchString(s.Value()) {
				t.Errorf("str(%v) = %v, want %v", o, s, re)
			}
			s, raised = Repr(f, o)
			if raised != nil {
				return raised
			}
			if !re.MatchString(s.Value()) {
				t.Errorf("repr(%v) = %v, want %v", o, s, re)
			}
			return nil
		})
		if err := runInvokeTestCase(fun, &invokeTestCase{args: cas.args, want: None}); err != "" {
			t.Error(err)
		}
	}
}

func TestNativeSliceIter(t *testing.T) {
	fun := wrapFuncForTest(func(f *Frame, slice interface{}) (*Object, *BaseException) {
		o, raised := WrapNative(f, reflect.ValueOf(slice))
		if raised != nil {
			return nil, raised
		}
		return TupleType.Call(f, []*Object{o}, nil)
	})
	o := newObject(ObjectType)
	cases := []invokeTestCase{
		{args: wrapArgs([]int{}), want: NewTuple().ToObject()},
		{args: wrapArgs([]string{"foo", "bar"}), want: newTestTuple("foo", "bar").ToObject()},
		{args: wrapArgs([]*Object{True.ToObject(), o}), want: newTestTuple(true, o).ToObject()},
	}
	for _, cas := range cases {
		if err := runInvokeTestCase(fun, &cas); err != "" {
			t.Error(err)
		}
	}
}

func TestSliceIteratorIter(t *testing.T) {
	iter := newSliceIterator(reflect.ValueOf([]*Object{}))
	cas := &invokeTestCase{args: wrapArgs(iter), want: iter}
	if err := runInvokeMethodTestCase(sliceIteratorType, "__iter__", cas); err != "" {
		t.Error(err)
	}
}

func TestWrapNative(t *testing.T) {
	o := newObject(ObjectType)
	d := NewDict()
	i := 0
	n := &native{Object{typ: nativeType}, reflect.ValueOf(&i)}
	cases := []struct {
		value   interface{}
		want    *Object
		wantExc *BaseException
	}{
		{true, True.ToObject(), nil},
		{True, True.ToObject(), nil},
		{123, NewInt(123).ToObject(), nil},
		{int8(10), NewInt(10).ToObject(), nil},
		{float32(0.5), NewFloat(0.5).ToObject(), nil},
		{NewFloat(3.14), NewFloat(3.14).ToObject(), nil},
		{uint(MaxInt), NewInt(MaxInt).ToObject(), nil},
		{"foobar", NewStr("foobar").ToObject(), nil},
		{NewStr("foo"), NewStr("foo").ToObject(), nil},
		{uint64(MaxInt) + 100, NewLong(new(big.Int).SetUint64(uint64(MaxInt) + 100)).ToObject(), nil},
		{o, o, nil},
		{d, d.ToObject(), nil},
		{(*Object)(nil), None, nil},
		{uintptr(123), NewInt(123).ToObject(), nil},
		{n, n.ToObject(), nil},
		{(chan int)(nil), None, nil},
		{[]rune("hola"), NewUnicode("hola").ToObject(), nil},
		{big.NewInt(12345), NewLong(big.NewInt(12345)).ToObject(), nil},
		{*big.NewInt(12345), NewLong(big.NewInt(12345)).ToObject(), nil},
	}
	for _, cas := range cases {
		fun := wrapFuncForTest(func(f *Frame) (*Object, *BaseException) {
			return WrapNative(f, reflect.ValueOf(cas.value))
		})
		testCase := invokeTestCase{want: cas.want, wantExc: cas.wantExc}
		if err := runInvokeTestCase(fun, &testCase); err != "" {
			t.Error(err)
		}
	}
}

func TestWrapNativeFunc(t *testing.T) {
	foo := func() int { return 42 }
	wrappedFoo := mustNotRaise(WrapNative(NewRootFrame(), reflect.ValueOf(foo)))
	if err := runInvokeTestCase(wrappedFoo, &invokeTestCase{want: NewInt(42).ToObject()}); err != "" {
		t.Error(err)
	}
}

func TestWrapNativeInterface(t *testing.T) {
	// This seems to be the simplest way to get a reflect.Value that has
	// Interface kind.
	iVal := reflect.ValueOf(func() error { return errors.New("foo") }).Call(nil)[0]
	if iVal.Kind() != reflect.Interface {
		t.Fatalf("iVal.Kind() = %v, want interface", iVal.Kind())
	}
	o := mustNotRaise(WrapNative(NewRootFrame(), iVal))
	cas := &invokeTestCase{args: wrapArgs(o), want: NewStr("foo").ToObject()}
	if err := runInvokeMethodTestCase(o.typ, "Error", cas); err != "" {
		t.Error(err)
	}
	// Also test the nil interface case.
	nilVal := reflect.ValueOf(func() error { return nil }).Call(nil)[0]
	if nilVal.Kind() != reflect.Interface {
		t.Fatalf("nilVal.Kind() = %v, want interface", nilVal.Kind())
	}
	if o := mustNotRaise(WrapNative(NewRootFrame(), nilVal)); o != None {
		t.Errorf("WrapNative(%v) = %v, want None", nilVal, o)
	}
}

func TestWrapNativeOpaque(t *testing.T) {
	type fooStruct struct{}
	foo := &fooStruct{}
	fooVal := reflect.ValueOf(foo)
	fun := wrapFuncForTest(func(f *Frame) *BaseException {
		o, raised := WrapNative(f, fooVal)
		if raised != nil {
			return raised
		}
		if !o.isInstance(nativeType) {
			t.Errorf("WrapNative(%v) = %v, want %v", fooVal, o, foo)
		} else if v := toNativeUnsafe(o).value; v.Type() != reflect.TypeOf(foo) {
			t.Errorf("WrapNative(%v) = %v, want %v", fooVal, v, foo)
		} else if got := v.Interface().(*fooStruct); got != foo {
			t.Errorf("WrapNative(%v) = %v, want %v", fooVal, got, foo)
		}
		return nil
	})
	if err := runInvokeTestCase(fun, &invokeTestCase{want: None}); err != "" {
		t.Error(err)
	}
}

func TestGetNativeTypeCaches(t *testing.T) {
	foo := []struct{}{}
	typ := getNativeType(reflect.TypeOf(foo))
	if got := getNativeType(reflect.TypeOf(foo)); got != typ {
		t.Errorf("getNativeType(foo) = %v, want %v", got, typ)
	}
}

func TestGetNativeTypeFunc(t *testing.T) {
	if typ := getNativeType(reflect.TypeOf(func() {})); !typ.isSubclass(nativeFuncType) {
		t.Errorf("getNativeType(func() {}) = %v, want a subclass of func", typ)
	} else if name := typ.Name(); name != "func()" {
		t.Errorf(`%v.__name__ == %q, want "func()"`, typ, name)
	}
}

type testNativeType struct {
	data int64
}

func (n *testNativeType) Int64() int64 {
	return n.data
}

func TestGetNativeTypeMethods(t *testing.T) {
	fun := wrapFuncForTest(func(f *Frame, o *Object) (*Object, *BaseException) {
		if raised := Assert(f, GetBool(o.isInstance(nativeType)).ToObject(), nil); raised != nil {
			return nil, raised
		}
		int64Method, raised := GetAttr(f, o.Type().ToObject(), NewStr("Int64"), nil)
		if raised != nil {
			return nil, raised
		}
		return int64Method.Call(f, []*Object{o}, nil)
	})
	cas := invokeTestCase{args: wrapArgs(&testNativeType{12}), want: NewInt(12).ToObject()}
	if err := runInvokeTestCase(fun, &cas); err != "" {
		t.Error(err)
	}
}

func TestGetNativeTypeSlice(t *testing.T) {
	if typ := getNativeType(reflect.TypeOf([]int{})); !typ.isSubclass(nativeSliceType) {
		t.Errorf("getNativeType([]int) = %v, want a subclass of slice", typ)
	} else if name := typ.Name(); name != "[]int" {
		t.Errorf(`%v.__name__ == %q, want "func()"`, typ, name)
	}
}

func TestGetNativeTypeTypedefs(t *testing.T) {
	type testBool bool
	type testInt int
	type testFloat float32
	type testString string
	cases := []struct {
		rtype reflect.Type
		super *Type
	}{
		{reflect.TypeOf(testBool(true)), BoolType},
		{reflect.TypeOf(testFloat(3.14)), FloatType},
		{reflect.TypeOf(testInt(42)), IntType},
		{reflect.TypeOf(testString("foo")), StrType},
	}
	for _, cas := range cases {
		if typ := getNativeType(cas.rtype); typ == cas.super || !typ.isSubclass(cas.super) {
			t.Errorf("getNativeType(%v) = %v, want a subclass of %v", cas.rtype, typ, cas.super)
		}
	}
}

func TestGetNativeTypeBigInts(t *testing.T) {
	cases := []struct {
		rtype reflect.Type
		typ   *Type
	}{
		{reflect.TypeOf(big.Int{}), LongType},
		{reflect.TypeOf((*big.Int)(nil)), LongType},
	}
	for _, cas := range cases {
		if typ := getNativeType(cas.rtype); typ != cas.typ {
			t.Errorf("getNativeType(%v) = %v, want %v", cas.rtype, typ, cas.typ)
		}
	}
}

func TestMaybeConvertValue(t *testing.T) {
	type fooStruct struct{}
	foo := &fooStruct{}
	fooNative := &native{Object{typ: nativeType}, reflect.ValueOf(&foo)}
	cases := []struct {
		o             *Object
		expectedRType reflect.Type
		want          interface{}
		wantExc       *BaseException
	}{
		{NewInt(42).ToObject(), reflect.TypeOf(int(0)), 42, nil},
		{NewFloat(0.5).ToObject(), reflect.TypeOf(float32(0)), float32(0.5), nil},
		{fooNative.ToObject(), reflect.TypeOf(&fooStruct{}), foo, nil},
		{None, reflect.TypeOf((*int)(nil)), (*int)(nil), nil},
		{None, reflect.TypeOf(""), nil, mustCreateException(TypeErrorType, "cannot convert None to string")},
	}
	for _, cas := range cases {
		fun := wrapFuncForTest(func(f *Frame) *BaseException {
			got, raised := maybeConvertValue(f, cas.o, cas.expectedRType)
			if raised != nil {
				return raised
			}
			if !got.IsValid() || !reflect.DeepEqual(got.Interface(), cas.want) {
				t.Errorf("maybeConvertValue(%v, %v) = %v, want %v", cas.o, nativeTypeName(cas.expectedRType), got, cas.want)
			}
			return nil
		})
		testCase := invokeTestCase{}
		if cas.wantExc != nil {
			testCase.wantExc = cas.wantExc
		} else {
			testCase.want = None
		}
		if err := runInvokeTestCase(fun, &testCase); err != "" {
			t.Error(err)
		}
	}
}

func TestNativeTypedefNative(t *testing.T) {
	fun := wrapFuncForTest(func(f *Frame, o *Object, wantType reflect.Type) (bool, *BaseException) {
		val, raised := ToNative(f, o)
		if raised != nil {
			return false, raised
		}
		return val.Type() == wantType, nil
	})
	type testBool bool
	testBoolRType := reflect.TypeOf(testBool(false))
	type testInt int
	testIntRType := reflect.TypeOf(testInt(0))
	cases := []invokeTestCase{
		{args: wrapArgs(mustNotRaise(getNativeType(testBoolRType).Call(NewRootFrame(), wrapArgs(true), nil)), testBoolRType), want: True.ToObject()},
		{args: wrapArgs(mustNotRaise(getNativeType(testIntRType).Call(NewRootFrame(), wrapArgs(123), nil)), testIntRType), want: True.ToObject()},
	}
	for _, cas := range cases {
		if err := runInvokeTestCase(fun, &cas); err != "" {
			t.Error(err)
		}
	}
}

func TestNativeTypeName(t *testing.T) {
	type fooStruct struct{}
	cases := []struct {
		rtype reflect.Type
		want  string
	}{
		{reflect.TypeOf([4]int{}), "[4]int"},
		{reflect.TypeOf(make(chan *string)), "chan *string"},
		{reflect.TypeOf(func() {}), "func()"},
		{reflect.TypeOf(func(int, string) {}), "func(int, string)"},
		{reflect.TypeOf(func() int { return 0 }), "func() int"},
		{reflect.TypeOf(func() (int, float32) { return 0, 0.0 }), "func() (int, float32)"},
		{reflect.TypeOf(map[int]fooStruct{}), "map[int]fooStruct"},
		{reflect.TypeOf(&fooStruct{}), "*fooStruct"},
		{reflect.TypeOf([]byte{}), "[]uint8"},
		{reflect.TypeOf(struct{}{}), "anonymous struct"},
	}
	for _, cas := range cases {
		if got := nativeTypeName(cas.rtype); got != cas.want {
			t.Errorf("nativeTypeName(%v) = %q, want %q", cas.rtype, got, cas.want)
		}
	}
}

func TestNewNativeFieldChecksInstanceType(t *testing.T) {
	f := newFrame(nil)

	// Given a native object
	native, raised := WrapNative(f, reflect.ValueOf(struct{ foo string }{}))
	if raised != nil {
		t.Fatal("Unexpected exception:", raised)
	}

	// When its field property is assigned to a different type
	property, raised := native.typ.dict.GetItemString(f, "foo")
	if raised != nil {
		t.Fatal("Unexpected exception:", raised)
	}
	if raised := IntType.dict.SetItemString(f, "foo", property); raised != nil {
		t.Fatal("Unexpected exception:", raised)
	}

	// And we try to access that property on an object of the new type
	_, raised = GetAttr(f, NewInt(1).ToObject(), NewStr("foo"), nil)

	// Then expect a TypeError was raised
	if raised == nil || raised.Type() != TypeErrorType {
		t.Fatal("Wanted TypeError; got:", raised)
	}
}

func wrapArgs(elems ...interface{}) Args {
	f := NewRootFrame()
	argc := len(elems)
	result := make(Args, argc, argc)
	var raised *BaseException
	for i, elem := range elems {
		if result[i], raised = WrapNative(f, reflect.ValueOf(elem)); raised != nil {
			panic(raised)
		}
	}
	return result
}

func wrapKWArgs(elems ...interface{}) KWArgs {
	if len(elems)%2 != 0 {
		panic("invalid kwargs")
	}
	numItems := len(elems) / 2
	kwargs := make(KWArgs, numItems, numItems)
	f := NewRootFrame()
	for i := 0; i < numItems; i++ {
		kwargs[i].Name = elems[i*2].(string)
		kwargs[i].Value = mustNotRaise(WrapNative(f, reflect.ValueOf(elems[i*2+1])))
	}
	return kwargs
}<|MERGE_RESOLUTION|>--- conflicted
+++ resolved
@@ -24,11 +24,7 @@
 
 func TestNativeMetaclassNew(t *testing.T) {
 	var i int16
-<<<<<<< HEAD
-	intType := newNativeType(reflect.TypeOf(i), IntType, NewDict())
-=======
 	intType := &newNativeType(reflect.TypeOf(i), IntType).Type
->>>>>>> 7e867080
 	fun := wrapFuncForTest(func(f *Frame, args ...*Object) *BaseException {
 		newFunc, raised := GetAttr(f, intType.ToObject(), NewStr("new"), nil)
 		if raised != nil {
