--- conflicted
+++ resolved
@@ -266,14 +266,10 @@
 
 func floatRepr(f *Frame, o *Object) (*Object, *BaseException) {
 	v := unsignPositiveInf(strings.ToLower(strconv.FormatFloat(toFloatUnsafe(o).Value(), 'g', floatReprPrecision, 64)))
-<<<<<<< HEAD
-	if noDecimal, _ := regexp.MatchString(`^\d+$`, v); noDecimal {
-=======
 	fun := func(r rune) bool {
 		return !unicode.IsDigit(r)
 	}
 	if i := strings.IndexFunc(v, fun); i == -1 {
->>>>>>> 724cb1b7
 		v += ".0"
 	}
 	return NewStr(v).ToObject(), nil
