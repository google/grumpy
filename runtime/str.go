--- conflicted
+++ resolved
@@ -1190,7 +1190,6 @@
 	return b
 }
 
-<<<<<<< HEAD
 func isAlNum(c byte) bool {
 	return isAlpha(c) || isDigit(c)
 }
@@ -1201,7 +1200,8 @@
 
 func isDigit(c byte) bool {
 	return '0' <= c && c <= '9'
-=======
+}
+
 // strLeftPad returns s padded with fillchar so that its length is at least width.
 // Fillchar must be a single character. When fillchar is "0", s starting with a
 // sign are handled correctly.
@@ -1222,5 +1222,4 @@
 	buf.WriteString(strings.Repeat(fillchar, width-l))
 	buf.WriteString(s)
 	return buf.String()
->>>>>>> f997f26d
 }