--- conflicted
+++ resolved
@@ -616,15 +616,6 @@
 }
 
 func TestDictSetDefault(t *testing.T) {
-<<<<<<< HEAD
-	cases := []invokeTestCase{
-		{args: wrapArgs(newTestDict("foo", 42), "foo"), want: NewInt(42).ToObject()},
-		{args: wrapArgs(NewDict(), "foo", 42), want: NewInt(42).ToObject()},
-		{args: wrapArgs(NewDict(), "foo"), want: nil},
-	}
-	for _, cas := range cases {
-		if err := runInvokeMethodTestCase(DictType, "setdefault", &cas); err != "" {
-=======
 	setDefaultMethod := mustNotRaise(GetAttr(NewRootFrame(), DictType.ToObject(), NewStr("setdefault"), nil))
 	setDefault := newBuiltinFunction("TestDictSetDefault", func(f *Frame, args Args, kwargs KWArgs) (*Object, *BaseException) {
 		i, raised := setDefaultMethod.Call(f, args, kwargs)
@@ -643,7 +634,6 @@
 	}
 	for _, cas := range cases {
 		if err := runInvokeTestCase(setDefault, &cas); err != "" {
->>>>>>> 8a653ef8
 			t.Error(err)
 		}
 	}
